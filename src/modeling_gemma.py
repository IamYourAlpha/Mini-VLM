--- conflicted
+++ resolved
@@ -191,25 +191,15 @@
         
         # 2. Merge text and images.
         # shape: (batch_size),channels, height, width) -> (batch_size, num_patches, embed_dim)
-<<<<<<< HEAD
-        selected_image_feature = self.vision_tower(pixel_values.to(input_embeds.dtype))
-        
-=======
         selected_image_feature = self.vision_tower(pixel_values.to(inputs_embeds.dtype))
->>>>>>> 3e850c2a
         # 3. resize the image feature into size compatible with the LLM
         image_features = self.multi_modal_projector(selected_image_feature)
         
         # 4. merge the token from vision model to the text token (fill up place-holder)
         input_embeds, attention_mask, position_ids = self._merge_input_ids_with_image_features(
             image_features, # from vit.
-<<<<<<< HEAD
-            input_embeds, # from llm
-            inputs_ids, # from tokenizer.
-=======
             inputs_embeds, # from llm
             input_ids, # from tokenizer.
->>>>>>> 3e850c2a
             attention_mask, # from tokenizer.
             kv_cache # cache for optimality.
             )
